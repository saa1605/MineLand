const fs = require('fs');

const mineflayer = require("mineflayer");

const { AbortController } = require('abort-controller');
const ObservationUtils = require("./observation_utils");
const ViewerManager = require("./viewer_manager");
const pvp = require("mineflayer-pvp").plugin;
const tool = require("mineflayer-tool").plugin;
const minecraftHawkEye = require("minecrafthawkeye");
const {
    Movements,
    goals: {
        Goal, GoalBlock, GoalNear, GoalXZ, GoalNearXZ, GoalY, GoalGetToBlock, GoalLookAtBlock,
        GoalBreakBlock, GoalCompositeAny, GoalCompositeAll, GoalInvert, GoalFollow, GoalPlaceBlock,
    },
    pathfinder,
    Move, ComputedPath, PartiallyComputedPath, ZCoordinates,
    XYZCoordinates, SafeBlock, GoalPlaceBlockOptions,
} = require("mineflayer-pathfinder");
const { Vec3 } = require('vec3');
const collectBlock = require("mineflayer-collectblock-colalab").plugin;

// basic functions that ai can use
let filePathPrefix = '../../assets/high_level_action/'
let filePathsRaw = ['craftHelper.js', 'craftItem.js', 'givePlacedItemBack.js', 'killMob.js', 'mineBlock.js','placeItem.js', 'shoot.js', 'smeltItem.js', 'useChest.js', 'waitForMobRemoved.js']
let filePaths = filePathsRaw.map((filePath) => filePathPrefix + filePath)

class BotManager {

constructor() {
    this.bots = [];
    this.events = []; // all events during one step
    this.code_status = []
    this.code_error = []
    this.code_tick = []
    this.abort_controllers = []
    this.current_code = []
    this.viewer_manager = new ViewerManager()
    this.tp_interval = null // tp_interval is used to stop bots'movements when pausing.
    this.bots_positions = []
    this.mineflayer_timeout_interval = 1000000 // 600s
    this.mineflayer_view_distance = 'normal' // far/normal/short/tiny, refer to https://github.com/PrismarineJS/mineflayer/blob/master/docs/api.md#botsettingsviewdistance

    this.hearing_distance = 50.0
    this.high_level_action_code = ""

    this.tick = 0
}

createBot = (username, host, port, version) => {
    const self = this;

    const bot = mineflayer.createBot({
        host: host,
        port: port,
        username: username,
        version: version,
        checkTimeoutInterval: self.mineflayer_timeout_interval,
        viewDistance: self.mineflayer_view_distance,
    });
    
    bot.loadPlugin(pathfinder);
    bot.loadPlugin(collectBlock);
    bot.loadPlugin(pvp);
    bot.loadPlugin(tool);
    bot.loadPlugin(minecraftHawkEye)
    this.bots.push(bot);
    this.code_status.push('ready')
    this.abort_controllers.push(new AbortController())
    this.code_error.push('')
    this.current_code.push('')
    this.events.push([])
    this.code_tick.push(0)
    bot.on('spawn', () => {
        self.bots_positions.push(bot.entity.position);
    })
    this.addEventListener(bot);
    this.high_level_action_code = this.loadHighLevelActionCode()

    // track the tick
    if (this.bots.length === 1) {
        bot.on('physicsTick', () => {
            this.tick += 1
        })
    }

    // is active
    bot.mineland_is_active = true;
}

/**
 * Disconnect a bot
 */
disconnectBot = (username) => {
    const bot = this.getBotByName(username)
    bot.mineland_is_active = false;
    bot.end();
}


/**
 * load high level action
 */
loadHighLevelActionCode = () => {
    var high_level_action_code = ""
    for(var i = 0; i < filePaths.length; ++i) {
        const path = filePaths[i]
        const fileContent = fs.readFileSync(path, 'utf-8');
        high_level_action_code += fileContent
    }
    return high_level_action_code
}

/**
 * Add event listener to a bot
 * @param {mineflayer.Bot} bot
 */
addEventListener = (bot, is_first_bot=false) => {
    //TODO: add more event listeners
    const self = this;
    
    // on bot get hurt
    bot.on('entityHurt', (entity) => {
        if(this.calc_dis(entity.position, bot.entity.position) < this.hearing_distance) {
<<<<<<< HEAD

            if (entity === bot.entity) {
                this.events[this.bots.indexOf(bot)].push({
                    type: 'entityHurt',
                    entity_type: 'self',
                    entity_name: bot.username,
                    message: 'bot#' + bot.username + ' get hurt',
                    tick: self.tick,
                })
            } else if (this.getBotByName(entity.username) !== null) {
                this.events[this.bots.indexOf(bot)].push({
                    type: 'entityHurt',
                    entity_type: 'bot',
                    entity_name: bot.username,
=======
            if (entity === bot.entity) {
                this.events[this.bots.indexOf(bot)].push({
                    type: 'entityHurt',
                    entity_name: 'bot',
>>>>>>> da3fa5e9
                    message: 'bot#' + bot.username + ' get hurt',
                    tick: self.tick,
                })
            } else if (entity.type === 'player') {
                this.events[this.bots.indexOf(bot)].push({
                    type: 'entityHurt',
<<<<<<< HEAD
                    entity_type: entity.type,
                    entity_name: entity.username,
=======
                    entity_name: entity.name,
>>>>>>> da3fa5e9
                    message: entity.username + ' is hurt',
                    tick: self.tick,
                })
            } else if (entity.type === 'mob') {
                this.events[this.bots.indexOf(bot)].push({
                    type: 'entityHurt',
<<<<<<< HEAD
                    entity_type: entity.type,
=======
>>>>>>> da3fa5e9
                    entity_name: entity.name,
                    message: entity.displayName + ' is hurt',
                    tick: self.tick,
                })
            }
        }
    });

    // on arbitrary entity dead
    bot.on('entityDead', (entity) => {
        if(this.calc_dis(entity.position, bot.entity.position) < this.hearing_distance) {
            this.events[this.bots.indexOf(bot)].push({
                type: 'entityDead',
                entity_type: entity.type,
                entity_name: entity.name,
                message: entity.name + ' dead',
                tick: self.tick,
            })
        }
    })
    
    // eat something
    bot.on('entityEat', (entity) => {
        if(this.calc_dis(entity.position, bot.entity.position) < this.hearing_distance) {
            this.events[this.bots.indexOf(bot)].push({
                type: 'entityEat',
                entity_type: entity.type,
                entity_name: entity_name,
                tick: self.tick,
            })
        }
<<<<<<< HEAD
    })

    // spawn
    bot.on('entitySpawn', (entity) => {
        if(this.calc_dis(entity.position, bot.entity.position) < 10.0 && (
            entity.type === 'animal' || entity.type === 'hostile' || entity.type === 'mob'
            || entity.type === 'water_creature' || entity.type === 'ambient'
        )) {
            this.events[this.bots.indexOf(bot)].push({
                type: 'entitySpawn',
                entity_type: entity.type,
                entity_name: entity.name,
                position: entity.position,
                tick: self.tick,
            })
        }
=======
>>>>>>> da3fa5e9
    })

    // on get chat message
    bot.on('chat', (username, message) => {
        if (username === 'Server') return;
        if (message.startsWith('commands.pause')) return;
        if (message.startsWith('/')) return;
        if (message.startsWith('Teleported')) return;

        const sending_bot = this.getBotByName(username)
        if(sending_bot) {
            if(this.calc_dis(bot.entity.position, sending_bot.entity.position) < this.hearing_distance) {
                this.events[this.bots.indexOf(bot)].push({
                    type: 'chat',
                    only_message : message,
                    username : username,
                    message: "<" + username + '> ' + message,
                    tick: self.tick,
                })
            }
        } else {
            this.events[this.bots.indexOf(bot)].push({
                type: 'chat',
                only_message : message,
                username : username,
                message: "<" + username + '> ' + message,
                tick: self.tick,
            })
        }
        // console.log("check finish!")
    });

    bot.on('death', () => {
        this.events[this.bots.indexOf(bot)].push({
            type: 'death',
            message: 'bot#' + bot.username + ' dead',
            tick: self.tick,
        })
        
        // console.log('bot#' + bot.username + ' dead')
    }); 

    bot.on('blockBreakProgressEnd', (block, entity) => {
        this.events[this.bots.indexOf(bot)].push({
            type: 'blockIsBeingBroken',
            block_name: block.name,
            message: 'A ' + block.name + ' block is being broken',
            tick: self.tick,
        })
    })

    bot.on('playerJoined', (player) => {
        this.events[this.bots.indexOf(bot)].push({
            type: 'playerJoined',
            player_name: player.username,
            message: player.username + ' joined',
            tick: self.tick,
        })
    })

    bot.on('playerLeft', (player) => {
        this.events[this.bots.indexOf(bot)].push({
            type: 'playerLeft',
            player_name: player.username,
            message: player.username + ' left',
            tick: self.tick,
        })
    })
}



calc_dis = (pos1, pos2)=>{
    return Math.sqrt((pos1.x-pos2.x) * (pos1.x-pos2.x) + (pos1.y-pos2.y) * (pos1.y-pos2.y) + (pos1.z-pos2.z) * (pos1.z-pos2.z))
}

updateBotsPositions = () => {
    for(let i = 0; i < this.bots.length; ++i) {
        if (this.bots[i].mineland_is_active) {
            this.bots_positions[i] = this.bots[i].entity.position;
        }
    }
}

startTpInterval = () => {
    // const self = this;
    // this.tp_interval = setInterval(() => {
    //     //tp bots to themselves
    //     for(let i = 0; i < self.bots.length; ++i) {
    //         self.bots[i].chat('/tp ' + self.bots[i].username + ' ' + self.bots_positions[i].x+ ' ' + self.bots_positions[i].y+ ' ' + self.bots_positions[i].z);
    //     }
    // }, 5)
}
changeCodeTick = (id, tick) => {
    this.code_tick[id] = tick
}
addCodeTick = (id, tick) =>{
    this.code_tick[id] += tick
}
stopTpInterval = () => {
    if(this.tp_interval) {
        clearInterval(this.tp_interval);
        this.tp_interval = null;
    }
}

stopAll = () => {
    this.bots.forEach(bot => {
        if (bot.mineland_is_active) {
            bot.end();
        }
    });
    this.bots = [];
    this.code_status = [];
}


interruptBotByOrder = (id) => {
    const bot = this.bots[id];
    if (bot.mineland_is_active) {
        if(this.abort_controllers[id]) {
            this.abort_controllers[id].abort();
        }
        bot.pathfinder.setGoal(null);
        bot.clearControlStates();
        bot.stopDigging();
        this.code_status[id] = 'ready'
    }
}
runCodeByOrder = async (id, code) => {
    this.abort_controllers[id]=new AbortController()
    const self = this;
    self.code_status[id] = 'running';

    let bot = self.bots[id];
    if (bot.mineland_is_active) {
        const mcData = require("minecraft-data")(bot.version);
        const movements = new Movements(bot, mcData);
        bot.pathfinder.setMovements(movements);
        self.abort_controllers[id].signal.addEventListener( 'abort', () => { 
            bot=undefined 
        } 
        );
        
        try {
            let mineflayer_bot_id = id
            this.current_code[id] = code
            await eval("(async () =>{" +this.high_level_action_code+ "\n" + code +"\n"+"})()")
            self.code_status[mineflayer_bot_id] = 'ready'
        }
        catch(e) {
            console.log("catched after eval" , e);
            if(bot) {
                this.code_status[id] = 'ready';
                this.code_error[id] = e;
            }
        }
    }
}

runCodeByName = async(name, code) => {
    for(let i = 0;i < this.bots.length; ++i) {
        if (!this.bots[i].mineland_is_active) continue
        if (this.bots[i].username == name) {
            runCodeByOrder(i, code)
            return
        }
    }
}
clearCodeErorrs = () => {
    for(let i = 0; i < this.bots.length; ++i) {
        if (!this.bots[i].mineland_is_active) continue
        this.code_error[i] = ''
    }
}
getBotByName = (name) => {
    for(var i = 0; i < this.bots.length; i++){
        if (!this.bots[i].mineland_is_active) continue
        const bot = this.bots[i]
        if(bot.username == name) {
            return bot
        }
    }
    return null
}

getBotByOrder = (id) => {
    let len = this.bots.length;
    if(id >= len) {
        return this.bots[len - 1];
    }
    return this.bots[id];
}
getCodeStatus = () =>{
    return this.code_status;
}
getBotNumber = () => { 
    return this.bots.length;
}

getBotIsActive = (id) => {
    return this.bots[id].mineland_is_active
}

/**
 * Get the observation space of a bot
 */
getBotObservation = (id) => {
    if (!this.bots[id].mineland_is_active) return null

    return ObservationUtils.getObservation(this.bots[id], this.viewer_manager, this.tick);
}

/**
 * Create viewer on all bots
 */
createViewerOnAllBots(width, height) {
    this.viewer_manager.createViewerOnAllBots(this.bots, width, height)
}

/**
 * Create viewer on a bot
 */
createViewerOnLastBot(width, height) {
    this.viewer_manager.createViewerOnBot(this.bots, this.bots.length - 1, width, height)
}

/**
 * Get the code execute error of a bot
 */
getCodeError = (id) => {
    if (!this.bots[id].mineland_is_active) return null

    let error = this.code_error[id];
    if(error==='') return {};

    return {
        error_type: error.name,
        error_message: error.message,
        error_stack: error.stack,
    }
}

/**
 * Get the code info of a bot
 */
getCodeInfo = (id) => {
    if (!this.bots[id].mineland_is_active) return null

    let name = this.bots[id].username;
    let is_running = this.code_status[id] === 'running';
    let is_ready = is_running ? false : true;
    let error = this.getCodeError(id);
    let last_code = this.current_code[id]
    let code_tick = this.code_tick[id]
    return {
        name: name,
        is_running: is_running,
        is_ready: is_ready,
        last_code: last_code,
        code_tick: code_tick,
        code_error: error,
    }
}

/**
 * Get the event of a bot
 */
getEvent = (id) => {
    if (!this.bots[id].mineland_is_active) return []

    if(id < this.events.length) return this.events[id]
    else return []
}

/**
 * Clear all events
 */
clearEvents = () => {
    for(let i = 0; i < this.bots.length; ++i) {
        this.events[i] = []
    }
}
allBotChat = (s) => {
    for(let i = 0; i < this.bots.length; ++i) {
        if (!this.bots[i].mineland_is_active) continue

        this.bots[i].chat(s)
    }
}

/* ===== Camera ===== */

/**
 * Create a camera
 */
addCamera = (camera_id, image_width, image_height) => {
    this.viewer_manager.addCamera(this.bots[0], camera_id, image_width, image_height)
}

/**
 * Get a screenshot of a camera in base64 format.
 */
getCameraView(camera_id) {
    return this.viewer_manager.getCameraView(camera_id)
}

/**
 * Modify the location of a camera
 */
modifyCameraLoc(camera_id, pos, yaw, pitch) {
    this.viewer_manager.modifyCameraLoc(camera_id, pos, yaw, pitch)
}

addCameraLoc(camera_id, d_pos, d_yaw, d_pitch) {
    this.viewer_manager.addCameraLoc(camera_id, d_pos, d_yaw, d_pitch)
}

moveCameraLoc(camera_id, d_pos, d_yaw, d_pitch) {
    this.viewer_manager.forwardCamera(camera_id, d_pos.x)
    this.viewer_manager.upCamera(camera_id, d_pos.y)
    this.viewer_manager.rightCamera(camera_id, d_pos.z)
    this.viewer_manager.addCameraLoc(camera_id, new Vec3(0, 0, 0), d_yaw, d_pitch)
}
/**
 * Modify the position of a camera
 */
modifyCameraPos(camera_id, pos) {
    this.viewer_manager.modifyCameraPos(camera_id, pos)
}

/**
 * Modify the compass of a camera
 */
modifyCameraCompass(camera_id, yaw, pitch) {
    this.viewer_manager.modifyCameraCompass(camera_id, yaw, pitch)
}

}

module.exports = BotManager;<|MERGE_RESOLUTION|>--- conflicted
+++ resolved
@@ -123,8 +123,6 @@
     // on bot get hurt
     bot.on('entityHurt', (entity) => {
         if(this.calc_dis(entity.position, bot.entity.position) < this.hearing_distance) {
-<<<<<<< HEAD
-
             if (entity === bot.entity) {
                 this.events[this.bots.indexOf(bot)].push({
                     type: 'entityHurt',
@@ -138,34 +136,21 @@
                     type: 'entityHurt',
                     entity_type: 'bot',
                     entity_name: bot.username,
-=======
-            if (entity === bot.entity) {
-                this.events[this.bots.indexOf(bot)].push({
-                    type: 'entityHurt',
-                    entity_name: 'bot',
->>>>>>> da3fa5e9
                     message: 'bot#' + bot.username + ' get hurt',
                     tick: self.tick,
                 })
             } else if (entity.type === 'player') {
                 this.events[this.bots.indexOf(bot)].push({
                     type: 'entityHurt',
-<<<<<<< HEAD
                     entity_type: entity.type,
                     entity_name: entity.username,
-=======
-                    entity_name: entity.name,
->>>>>>> da3fa5e9
                     message: entity.username + ' is hurt',
                     tick: self.tick,
                 })
             } else if (entity.type === 'mob') {
                 this.events[this.bots.indexOf(bot)].push({
                     type: 'entityHurt',
-<<<<<<< HEAD
                     entity_type: entity.type,
-=======
->>>>>>> da3fa5e9
                     entity_name: entity.name,
                     message: entity.displayName + ' is hurt',
                     tick: self.tick,
@@ -197,7 +182,6 @@
                 tick: self.tick,
             })
         }
-<<<<<<< HEAD
     })
 
     // spawn
@@ -214,8 +198,6 @@
                 tick: self.tick,
             })
         }
-=======
->>>>>>> da3fa5e9
     })
 
     // on get chat message
